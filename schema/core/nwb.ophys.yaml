groups:
- neurodata_type_def: TwoPhotonSeries
  neurodata_type_inc: ImageSeries
  doc: A special case of optical imaging.
  attributes:
  - name: help
    dtype: text
    doc: Value is 'Image stack recorded from 2-photon microscope'
    value: Image stack recorded from 2-photon microscope
  - name: pmt_gain
    dtype: float32
    doc: Photomultiplier gain
    required: false
  - name: scan_line_rate
    dtype: float32
    doc: Lines imaged per second. This is also stored in /general/optophysiology but
      is kept here as it is useful information for analysis, and so good to be stored
      w/ the actual data.
    required: false
  datasets:
  - name: field_of_view
    dtype: float32
    doc: Width, height and depth of image, or imaged area (meters).
    dims:
    - width|height|depth
    quantity: '?'
    required: false
    shape:
    - 3
  links:
  - name: imaging_plane
    doc: link to ImagingPlane group from which this TimeSeries data was generated
    target_type: ImagingPlane
- neurodata_type_def: RoiResponseSeries
  neurodata_type_inc: TimeSeries
  doc: ROI responses over an imaging plane. Each row in data[] should correspond to
    the signal from one ROI.
  attributes:
  - name: help
    dtype: text
    doc: Value is 'ROI responses over an imaging plane. Each element on the second
      dimension of data[] should correspond to the signal from one ROI'
    value: ROI responses over an imaging plane. Each element on the second dimension
      of data[] should correspond to the signal from one ROI
  datasets:
  - name: data
    dtype: float32
    doc: Signals from ROIs
    dims:
    - num_times
    - num_ROIs
    shape:
    - null
    - null
  - neurodata_type_inc: DynamicTableRegion
    name: rois
    doc: a dataset referencing into an ROITable containing information on the ROIs
      stored in this timeseries
- neurodata_type_def: DfOverF
  neurodata_type_inc: NWBDataInterface
  doc: dF/F information about a region of interest (ROI). Storage hierarchy of dF/F
    should be the same as for segmentation (ie, same names for ROIs and for image
    planes).
  attributes:
  - name: help
    dtype: text
    doc: Value is 'Df/f over time of one or more ROIs. TimeSeries names should correspond
      to imaging plane names'
    value: Df/f over time of one or more ROIs. TimeSeries names should correspond
      to imaging plane names
  groups:
  - neurodata_type_inc: RoiResponseSeries
    doc: RoiResponseSeries object containing dF/F for a ROI
    quantity: '*'
  default_name: DfOverF
- neurodata_type_def: Fluorescence
  neurodata_type_inc: NWBDataInterface
  doc: Fluorescence information about a region of interest (ROI). Storage hierarchy
    of fluorescence should be the same as for segmentation (ie, same names for ROIs
    and for image planes).
  attributes:
  - name: help
    dtype: text
    doc: Value is 'Fluorescence over time of one or more ROIs. TimeSeries names should
      correspond to imaging plane names'
    value: Fluorescence over time of one or more ROIs. TimeSeries names should correspond
      to imaging plane names
  groups:
  - neurodata_type_inc: RoiResponseSeries
    doc: RoiResponseSeries object containing fluorescence data for a ROI
    quantity: '+'
  default_name: Fluorescence
- neurodata_type_def: ImageSegmentation
  neurodata_type_inc: NWBDataInterface
  doc: Stores pixels in an image that represent different regions of interest (ROIs)
    or masks. All segmentation for a given imaging plane is stored together, with
    storage for multiple imaging planes (masks) supported. Each ROI is stored in its
    own subgroup, with the ROI group containing both a 2D mask and a list of pixels
    that make up this mask. Segments can also be used for masking neuropil. If segmentation
    is allowed to change with time, a new imaging plane (or module) is required and
    ROI names should remain consistent between them.
  attributes:
  - name: help
    dtype: text
    doc: Value is 'Stores groups of pixels that define regions of interest from one
      or more imaging planes'
    value: Stores groups of pixels that define regions of interest from one or more
      imaging planes
  groups:
  ######### BEGIN: ROITable Refactor
  - neurodata_type_def: PlaneSegmentation
    neurodata_type_inc: DynamicTable
    doc: results for image segmentation of a specific imaging plane
    attributes:
    - name: help
      dtype: text
      doc: Value is 'Results from segmentation of an imaging plane'
      value: Results from segmentation of an imaging plane
    datasets:
    - neurodata_type_inc: TableColumn
      name: image_mask
      doc: ROI masks for each ROI
      dims:
<<<<<<< HEAD
      - - num_roi
        - num_x
        - num_y
      - - num_roi
        - num_x
        - num_y
        - num_z
      shape:
      - - null
        - null
        - null
      - - null
        - null
        - null
        - null
=======
      - num_roi
      - num_x
      - num_y
      shape:
      - null
      - null
      - null
>>>>>>> ea9c8859
      quantity: '?'
    - neurodata_type_inc: VectorIndex
      name: pixel_mask_index
      doc: index into pixel_mask
      quantity: '?'
    - neurodata_type_inc: VectorData
      name: pixel_mask
      doc: Pixel masks for each ROI. Pixel masks are concatenated and parsing of this
        dataset is maintained by the PlaneSegmentation
      dtype:
      - name: x
        dtype: uint
        doc: the pixel x-coordinate
      - name: y
        dtype: uint
        doc: the pixel y-coordinate
      - name: weight
        dtype: float
        doc: the weight of the pixel
      quantity: '?'
<<<<<<< HEAD
    - neurodata_type_inc: VectorIndex
      name: voxel_mask_index
      doc: index into voxel_mask
      quantity: '?'
    - neurodata_type_inc: VectorData
      name: voxel_mask
      doc: Voxel masks for each ROI. Voxel masks are concatenated and parsing of this
        dataset is maintained by the PlaneSegmentation
      dtype:
      - name: x
        dtype: uint
        doc: the voxel x-coordinate
      - name: y
        dtype: uint
        doc: the voxel y-coordinate
      - name: z
        dtype: uint
        doc: the voxel y-coordinate
      - name: weight
        dtype: float
        doc: the weight of the voxel
      quantity: '?'
=======
>>>>>>> ea9c8859
    groups:
    - name: reference_images
      doc: Stores image stacks segmentation mask apply to.
      groups:
      - neurodata_type_inc: ImageSeries
        doc: One or more image stacks that the masks apply to (can be one-element
          stack)
    links:
    - name: imaging_plane
      doc: link to ImagingPlane group from which this TimeSeries data was generated
      target_type: ImagingPlane
    quantity: '*'
  ######### END: ROITable Refactor
  default_name: ImageSegmentation
- neurodata_type_def: ImagingPlane
  neurodata_type_inc: NWBContainer
  doc: 'One of possibly many groups describing an imaging plane. COMMENT: Name is
    arbitrary but should be meaningful. It is referenced by TwoPhotonSeries and also
    ImageSegmentation and DfOverF interfaces'
  attributes:
  - name: help
    dtype: text
    doc: Value is 'Metadata about an imaging plane'
    value: Metadata about an imaging plane
  datasets:
  - name: description
    dtype: text
    doc: Description of image_plane_X
    quantity: '?'
  - name: excitation_lambda
    dtype: float
    doc: Excitation wavelength in nm
  - name: imaging_rate
    dtype: float
    doc: Rate images are acquired, in Hz.
  - name: indicator
    dtype: text
    doc: Calcium indicator
  - name: location
    dtype: text
    doc: Location of image plane
  - name: manifold
    dtype: float32
    doc: 'Physical position of each pixel. COMMENT: ''xyz'' represents the position
      of the pixel relative to the defined coordinate space'
    attributes:
    - name: conversion
      dtype: float
      doc: Multiplier to get from stored values to specified unit (e.g., 1e-3 for
        millimeters)
      default_value: 1.0
      required: false
    - name: unit
      dtype: text
      doc: Base unit that coordinates are stored in (e.g., Meters)
      default_value: Meter
      required: false
    dims:
    -  - height
       - width
       - x|y|z
    -  - height
       - width
       - depth
       - x|y|z
    shape:
    -  - null
       - null
       - 3
    -  - null
       - null
       - null
       - 3
  - name: reference_frame
    dtype: text
    doc: 'Describes position and reference frame of manifold based on position of
      first element in manifold. For example, text description of anotomical location
      or vectors needed to rotate to common anotomical axis (eg, AP/DV/ML). COMMENT:
      This field is necessary to interpret manifold. If manifold is not present then
      this field is not required'
  groups:
  - neurodata_type_def: OpticalChannel
    neurodata_type_inc: NWBContainer
    doc: 'One of possibly many groups storing channel-specific data COMMENT: Name
      is arbitrary but should be meaningful'
    attributes:
    - name: help
      dtype: text
      doc: Value is 'Metadata about an optical channel used to record from an imaging
        plane'
      value: Metadata about an optical channel used to record from an imaging plane
    datasets:
    - name: description
      dtype: text
      doc: Any notes or comments about the channel
    - name: emission_lambda
      dtype: float
      doc: Emission wavelength for channel in nm
  links:
  - name: device
    doc: the device that was used to record from this electrode
    target_type: Device
  quantity: '*'
- neurodata_type_def: MotionCorrection
  neurodata_type_inc: NWBDataInterface
  doc: 'An image stack where all frames are shifted (registered) to a common coordinate
    system, to account for movement and drift between frames. Note: each frame at
    each point in time is assumed to be 2-D (has only x & y dimensions).'
  attributes:
  - name: help
    dtype: text
    doc: Value is 'Image stacks whose frames have been shifted (registered) to account
      for motion'
    value: Image stacks whose frames have been shifted (registered) to account for
      motion
  groups:
  - neurodata_type_def: CorrectedImageStack
    neurodata_type_inc: NWBContainer
    doc: One of possibly many.  Name should be informative.
    attributes:
    - name: help
      dtype: text
      doc: Value is 'Reuslts from motion correction of an image stack'
      value: Reuslts from motion correction of an image stack
    groups:
    - neurodata_type_inc: ImageSeries
      name: corrected
      doc: Image stack with frames shifted to the common coordinates.
    - neurodata_type_inc: TimeSeries
      name: xy_translation
      doc: Stores the x,y delta necessary to align each frame to the common coordinates,
        for example, to align each frame to a reference image.
    links:
    - name: original
      doc: HDF5 Link to image series that is being registered.
      target_type: ImageSeries
    quantity: '+'
  default_name: MotionCorrection<|MERGE_RESOLUTION|>--- conflicted
+++ resolved
@@ -121,7 +121,6 @@
       name: image_mask
       doc: ROI masks for each ROI
       dims:
-<<<<<<< HEAD
       - - num_roi
         - num_x
         - num_y
@@ -137,15 +136,6 @@
         - null
         - null
         - null
-=======
-      - num_roi
-      - num_x
-      - num_y
-      shape:
-      - null
-      - null
-      - null
->>>>>>> ea9c8859
       quantity: '?'
     - neurodata_type_inc: VectorIndex
       name: pixel_mask_index
@@ -166,7 +156,6 @@
         dtype: float
         doc: the weight of the pixel
       quantity: '?'
-<<<<<<< HEAD
     - neurodata_type_inc: VectorIndex
       name: voxel_mask_index
       doc: index into voxel_mask
@@ -189,8 +178,6 @@
         dtype: float
         doc: the weight of the voxel
       quantity: '?'
-=======
->>>>>>> ea9c8859
     groups:
     - name: reference_images
       doc: Stores image stacks segmentation mask apply to.
