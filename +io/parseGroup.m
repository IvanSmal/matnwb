--- conflicted
+++ resolved
@@ -11,23 +11,11 @@
 %parse datasets
 datasetProperties = containers.Map;
 for i=1:length(info.Datasets)
-<<<<<<< HEAD
-    ds_info = info.Datasets(i);
-    if strcmp(info.Name, '/')
-        fp = ['/' ds_info.Name];
-    else
-        fp = [info.Name '/' ds_info.Name];
-    end
-    ds = io.parseDataset(filename, ds_info, fp);
-    if isa(ds, 'containers.Map')
-        dsprops = [dsprops; ds];
-=======
     datasetInfo = info.Datasets(i);
     fullPath = [info.Name '/' datasetInfo.Name];
     dataset = io.parseDataset(filename, datasetInfo, fullPath, Blacklist);
     if isa(dataset, 'containers.Map')
         datasetProperties = [datasetProperties; dataset];
->>>>>>> e6ef6abe
     else
         datasetProperties(datasetInfo.Name) = dataset;
     end
