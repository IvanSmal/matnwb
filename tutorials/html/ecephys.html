--- conflicted
+++ resolved
@@ -183,11 +183,11 @@
     <span class="string">'colnames'</span>, {<span class="string">'correct'</span>,<span class="string">'start_time'</span>,<span class="string">'stop_time'</span>},<span class="keyword">...</span>
     <span class="string">'description'</span>, <span class="string">'trial data and properties'</span>, <span class="keyword">...</span>
     <span class="string">'id'</span>, types.core.ElementIdentifiers(<span class="string">'data'</span>, 1:3),<span class="keyword">...</span>
-    <span class="string">'start_time'</span>, types.core.VectorData(<span class="string">'data'</span>, [.1, 1.5, 2.5],<span class="keyword">...</span>
+    <span class="string">'start_time'</span>, types.core.TableColumn(<span class="string">'data'</span>, [.1, 1.5, 2.5],<span class="keyword">...</span>
         <span class="string">'description'</span>,<span class="string">'hi'</span>),<span class="keyword">...</span>
-    <span class="string">'stop_time'</span>, types.core.VectorData(<span class="string">'data'</span>, [1., 2., 3.],<span class="keyword">...</span>
+    <span class="string">'stop_time'</span>, types.core.TableColumn(<span class="string">'data'</span>, [1., 2., 3.],<span class="keyword">...</span>
         <span class="string">'description'</span>,<span class="string">'hi'</span>),<span class="keyword">...</span>
-    <span class="string">'correct'</span>, types.core.VectorData(<span class="string">'data'</span>, [false,true,false],<span class="keyword">...</span>
+    <span class="string">'correct'</span>, types.core.TableColumn(<span class="string">'data'</span>, [false,true,false],<span class="keyword">...</span>
         <span class="string">'description'</span>,<span class="string">'my description'</span>));
 
 nwb.intervals.set(<span class="string">'trials'</span>, trials);
@@ -214,79 +214,7 @@
 </pre><h2 id="19">Reading data</h2><p>Note that <tt>nwbRead</tt> does <b>not</b> load all of the dataset contained within the file. matnwb automatically supports "lazy read" which means you only read data to memory when you need it, and only read the data you need. Notice the command</p><pre class="codeinput">disp(nwb2.acquisition.get(<span class="string">'ECoG'</span>).data)
 </pre><p>returns a DataStub object and does not output the values contained in <tt>data</tt>. To get these values, run</p><pre class="codeinput">data = nwb2.acquisition.get(<span class="string">'ECoG'</span>).data.load;
 disp(data(1:10, 1:10));
-<<<<<<< HEAD
-</pre><pre class="codeoutput">  Columns 1 through 7
-
-   -0.6936    0.2240   -1.0878   -1.5047    1.7543    1.5297    0.8051
-   -0.8134   -0.9780   -1.0105   -0.9623    0.4165    0.7740   -1.9908
-   -0.0844   -0.4668    0.2928    0.6241   -1.6146    0.4207    0.6520
-   -2.0610    0.5217   -0.7898    0.5793   -0.4813    0.2765    0.8029
-   -1.4875   -0.3337    1.5672   -0.1045    0.2606   -0.6391    0.8795
-   -0.4397   -0.8410   -0.5468    1.7624    0.8022   -0.9741    0.5303
-   -1.1780   -2.4142    0.4477   -1.7392    0.5812    0.5413    3.9812
-    2.8060   -1.4064    1.1881   -2.5787   -0.3850    0.6477   -0.2500
-    0.5072    0.7785    0.2314    0.6882   -0.5815    1.0888   -1.1821
-   -1.0723    0.9298   -0.2157   -0.5946    1.3987    0.3055    0.6251
-
-  Columns 8 through 10
-
-    1.0078   -0.3963    0.8828
-   -0.2236    0.0611    0.1928
-    1.0278    1.2719    0.0081
-   -0.7277    2.0288   -1.1325
-   -0.3218   -0.7245   -0.2870
-   -0.3319    0.8852    1.1579
-   -0.0737   -0.7908   -0.5727
-   -0.8658   -0.2267   -0.6829
-   -1.1423    0.4651   -0.4726
-    0.3055   -0.7963   -0.6231
-
 </pre><p>Loading all of the data is not a problem for this small dataset, but it can be a problem when dealing with real data that can be several GBs or even TBs per session. In these cases you can load a specific secion of data. For instance, here is how you would load data starting at the index (1,1) and read 10 rows and 20 columns of data</p><pre class="codeinput">nwb2.acquisition.get(<span class="string">'ECoG'</span>).data.load([1,1], [10,20])
-</pre><pre class="codeoutput">
-ans =
-
-  Columns 1 through 7
-
-   -0.6936    0.2240   -1.0878   -1.5047    1.7543    1.5297    0.8051
-   -0.8134   -0.9780   -1.0105   -0.9623    0.4165    0.7740   -1.9908
-   -0.0844   -0.4668    0.2928    0.6241   -1.6146    0.4207    0.6520
-   -2.0610    0.5217   -0.7898    0.5793   -0.4813    0.2765    0.8029
-   -1.4875   -0.3337    1.5672   -0.1045    0.2606   -0.6391    0.8795
-   -0.4397   -0.8410   -0.5468    1.7624    0.8022   -0.9741    0.5303
-   -1.1780   -2.4142    0.4477   -1.7392    0.5812    0.5413    3.9812
-    2.8060   -1.4064    1.1881   -2.5787   -0.3850    0.6477   -0.2500
-    0.5072    0.7785    0.2314    0.6882   -0.5815    1.0888   -1.1821
-   -1.0723    0.9298   -0.2157   -0.5946    1.3987    0.3055    0.6251
-
-  Columns 8 through 14
-
-    1.0078   -0.3963    0.8828   -0.1250    0.0551   -2.5611   -0.4218
-   -0.2236    0.0611    0.1928    0.5603    0.4039    0.4784    0.1730
-    1.0278    1.2719    0.0081   -1.0298   -1.0056   -1.8454   -0.4532
-   -0.7277    2.0288   -1.1325   -0.1076    0.1223    0.6692    0.0406
-   -0.3218   -0.7245   -0.2870    0.7564   -2.0511    0.3506   -2.0201
-   -0.3319    0.8852    1.1579    0.1048    1.1934    0.3792    0.5551
-   -0.0737   -0.7908   -0.5727   -0.1828   -1.0185   -1.0451    1.7513
-   -0.8658   -0.2267   -0.6829    0.4321   -0.8856   -2.5323   -1.0021
-   -1.1423    0.4651   -0.4726    0.9816   -0.0088   -1.3650   -0.5839
-    0.3055   -0.7963   -0.6231   -0.7966    0.0154   -1.9234    0.3494
-
-  Columns 15 through 20
-
-    0.3587   -0.0430    0.9137   -0.1743    0.7064    0.5040
-    1.4069    1.3652   -1.3192   -1.3934    1.2479    0.6959
-   -1.1303   -0.7657    0.4718   -0.8550   -1.2778   -0.1092
-   -1.2370   -0.1967    0.3083    1.4092    0.6678    0.0654
-   -2.0317   -1.3768    0.4908    0.0017   -0.9617    1.4020
-   -1.5357    0.4171    1.1704    0.5469    0.0140    2.2483
-    0.6528    0.2167    0.1978   -0.4496   -2.1267   -0.8044
-   -0.0282   -1.3720    1.5665   -1.0852   -0.1533   -0.8188
-    0.7882   -0.0916   -0.3588    0.1688    0.7479    0.8679
-    1.7643    0.7474   -1.3854    0.7336    0.0287   -1.7593
-
-=======
-</pre><p>Loading all of the data is not a problem for this small dataset, but it can be a problem when dealing with real data that can be several GBs or even TBs per session. In these cases you can load a specific secion of data. For instance, here is how you would load data starting at the index (1,1) and read 10 rows and 20 columns of data</p><pre class="codeinput">nwb2.acquisition.get(<span class="string">'ECoG'</span>).data.load([1,1], [10,20])
->>>>>>> 5312c544
 </pre><p>run <tt>doc('types.untyped.DataStub')</tt> for more details on manual partial loading. There are several convenience functions that make common data loading patterns easier. The following convenience function loads data for all trials</p><pre class="codeinput"><span class="comment">% data from .05 seconds before and half a second after start of each trial</span>
 window = [-.05, 0.5]; <span class="comment">% seconds</span>
 
@@ -441,11 +369,11 @@
     'colnames', {'correct','start_time','stop_time'},...
     'description', 'trial data and properties', ...
     'id', types.core.ElementIdentifiers('data', 1:3),...
-    'start_time', types.core.VectorData('data', [.1, 1.5, 2.5],...
+    'start_time', types.core.TableColumn('data', [.1, 1.5, 2.5],...
         'description','hi'),...
-    'stop_time', types.core.VectorData('data', [1., 2., 3.],...
+    'stop_time', types.core.TableColumn('data', [1., 2., 3.],...
         'description','hi'),...
-    'correct', types.core.VectorData('data', [false,true,false],...
+    'correct', types.core.TableColumn('data', [false,true,false],...
         'description','my description'));
 
 nwb.intervals.set('trials', trials);
