--- conflicted
+++ resolved
@@ -79,13 +79,7 @@
                 end
                 H5S.close(selsid);
                 
-<<<<<<< HEAD
                 data = cell2mat(data);
-=======
-                if isscalar(data)
-                    data = data{1};
-                end
->>>>>>> b55479e9
             else
                 data = h5read(obj.filename, obj.path, varargin{:});
                 
@@ -163,12 +157,7 @@
                 data = obj.load_h5_style(START, count, STRIDE);
             end
         end
-<<<<<<< HEAD
-   
-=======
-        
-        
->>>>>>> b55479e9
+
         function refs = export(obj, fid, fullpath, refs)
             %Check for compound data type refs
             srcfid = H5F.open(obj.filename);
